#![feature(concat_idents)]
extern crate rustc_serialize;
extern crate byteorder;
                
#[macro_export]
<<<<<<< HEAD
macro_rules! rpc {
    ($server:ident: $( $fn_name:ident( $( $arg:ident : $in_:ty ),* ) -> $out:ty;)* ) => {
=======
macro_rules! rpc_service {
    ($server:ident: $($fn_name:ident($in_:ty) -> $out:ty;)* ) => {
>>>>>>> d13aa62f
        mod $server {
            use rustc_serialize::json;
            use std::net::{TcpListener, TcpStream};
            use std::thread;
            use std::io::{self, Read, Write};
            use byteorder::{ReadBytesExt, WriteBytesExt, BigEndian};

            pub trait Service: Clone + Send {
                $(
                    fn $fn_name(&self, $($arg:$in_),*) -> $out;
                )*

                fn handle_request(self, mut conn: TcpStream) -> Result<(), io::Error> {
                    loop {
                        let len = try!(conn.read_u64::<BigEndian>());
                        let mut buf = vec![0; len as usize];
                        try!(conn.read_exact(&mut buf));
                        let s = String::from_utf8(buf).unwrap();
                        let request: Request = json::decode(&s).unwrap();
                        match request {
                            $(
                                Request::$fn_name($($arg),*) => {
                                    let resp = self.$fn_name($($arg),*);
                                    let resp = json::encode(&resp).unwrap();
                                    try!(conn.write_u64::<BigEndian>(resp.len() as u64));
                                    try!(conn.write_all(resp.as_bytes()));
                                }
                            )*
                        }
                    }
                }
            }
            
            #[allow(non_camel_case_types)]
            #[derive(Debug, RustcEncodable, RustcDecodable)]
            enum Request {
                $(
                    $fn_name($($in_),*),
                )*
            }

            pub struct Client(pub TcpStream);

            impl Client {
                $(
                    pub fn $fn_name(&mut self, $($arg: $in_),*) -> Result<$out, io::Error> {
                        let ref mut conn = self.0;
                        let request = Request::$fn_name($($arg),*);
                        let request = json::encode(&request).unwrap();
                        try!(conn.write_u64::<BigEndian>(request.len() as u64));
                        try!(conn.write_all(request.as_bytes()));
                        let len = try!(conn.read_u64::<BigEndian>());
                        let mut buf = vec![0; len as usize];
                        try!(conn.read_exact(&mut buf));
                        let s = String::from_utf8(buf).unwrap();
                        Ok(json::decode(&s).unwrap())
                    }
                )*
            }
            
            pub struct Server<S: 'static + Service>(S);
            
            impl<S: Service> Server<S> {
                pub fn new(service: S) -> Server<S> {
                    Server(service)
                }

                pub fn serve(&self, listener: TcpListener) -> io::Error {
                    for conn in listener.incoming() {
                        let conn = match conn {
                            Err(err) => return err,
                            Ok(c) => c,
                        };
                        let service = self.0.clone();
                        thread::spawn(move || {
                            if let Err(err) = service.handle_request(conn) {
                                println!("error handling connection: {:?}", err);
                            }
                        });
                    }
                    unreachable!()
                }
            }
        }
    }
}

#[cfg(test)]
mod test {
    use std::net::{TcpListener, TcpStream};
    use std::thread;
    use self::my_server::*;

    rpc_service!(my_server:
        hello(super::Foo) -> super::Foo;
        add((i32, i32)) -> i32;
    );

    #[derive(PartialEq, Debug, RustcEncodable, RustcDecodable)]
    pub struct Foo {
        message: String
    }

    impl Service for () {
        fn hello(&self, s: Foo) -> Foo {
            Foo{message: format!("Hello, {}", &s.message)}
        }

        fn add(&self, (x, y): (i32, i32)) -> i32 {
            x + y
        }
    }

    #[test]
    fn simple_test() {
        println!("Starting");
        let listener = TcpListener::bind("127.0.0.1:9000").unwrap();
        thread::spawn(|| {
            let server = Server::new(());
            println!("Server running");
            server.serve(listener);
        });
        let mut client = Client(TcpStream::connect("127.0.0.1:9000").unwrap());
        assert_eq!(3, client.add((1, 2)).unwrap());
        let foo = Foo{message: "Adam".into()};
        let want = Foo{message: format!("Hello, {}", &foo.message)};
        assert_eq!(want, client.hello(Foo{message: "Adam".into()}).unwrap());
    }
}<|MERGE_RESOLUTION|>--- conflicted
+++ resolved
@@ -3,13 +3,8 @@
 extern crate byteorder;
                 
 #[macro_export]
-<<<<<<< HEAD
-macro_rules! rpc {
+macro_rules! rpc_service {
     ($server:ident: $( $fn_name:ident( $( $arg:ident : $in_:ty ),* ) -> $out:ty;)* ) => {
-=======
-macro_rules! rpc_service {
-    ($server:ident: $($fn_name:ident($in_:ty) -> $out:ty;)* ) => {
->>>>>>> d13aa62f
         mod $server {
             use rustc_serialize::json;
             use std::net::{TcpListener, TcpStream};
@@ -104,8 +99,8 @@
     use self::my_server::*;
 
     rpc_service!(my_server:
-        hello(super::Foo) -> super::Foo;
-        add((i32, i32)) -> i32;
+        hello(foo: super::Foo) -> super::Foo;
+        add(x: i32, y: i32) -> i32;
     );
 
     #[derive(PartialEq, Debug, RustcEncodable, RustcDecodable)]
@@ -118,7 +113,7 @@
             Foo{message: format!("Hello, {}", &s.message)}
         }
 
-        fn add(&self, (x, y): (i32, i32)) -> i32 {
+        fn add(&self, x: i32, y: i32) -> i32 {
             x + y
         }
     }
@@ -133,7 +128,7 @@
             server.serve(listener);
         });
         let mut client = Client(TcpStream::connect("127.0.0.1:9000").unwrap());
-        assert_eq!(3, client.add((1, 2)).unwrap());
+        assert_eq!(3, client.add(1, 2).unwrap());
         let foo = Foo{message: "Adam".into()};
         let want = Foo{message: format!("Hello, {}", &foo.message)};
         assert_eq!(want, client.hello(Foo{message: "Adam".into()}).unwrap());
