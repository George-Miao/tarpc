// Copyright 2016 Google Inc. All Rights Reserved.
//
// Licensed under the MIT License, <LICENSE or http://opensource.org/licenses/MIT>.
// This file may not be copied, modified, or distributed except according to those terms.

use bincode;
use serde;
use scoped_pool::{Pool, Scope};
use std::fmt;
use std::io::{self, BufReader, BufWriter, Write};
use std::net::{SocketAddr, TcpListener, TcpStream, ToSocketAddrs};
use std::sync::mpsc::{Receiver, Sender, TryRecvError, channel};
use std::sync::atomic::{AtomicBool, Ordering};
use std::time::Duration;
use std::thread::{self, JoinHandle};
use super::{Packet, Result};

struct ConnectionHandler<'a, S>
    where S: Serve
{
    read_stream: BufReader<TcpStream>,
    write_stream: BufWriter<TcpStream>,
    server: S,
    shutdown: &'a AtomicBool,
}

impl<'a, S> ConnectionHandler<'a, S>
    where S: Serve
{
    fn handle_conn<'b>(&'b mut self, scope: &Scope<'b>) -> Result<()>
    {
        let ConnectionHandler {
            ref mut read_stream,
            ref mut write_stream,
            ref server,
            shutdown,
        } = *self;
        trace!("ConnectionHandler: serving client...");
        let (tx, rx) = channel();
        scope.execute(move || Self::write(rx, write_stream));
        loop {
            match bincode::serde::deserialize_from(read_stream, bincode::SizeLimit::Infinite) {
                Ok(Packet { rpc_id, message, }) => {
                    let tx = tx.clone();
                    scope.execute(move || {
                        let reply = server.serve(message);
                        let reply_packet = Packet {
                            rpc_id: rpc_id,
                            message: reply
                        };
                        tx.send(reply_packet).unwrap();
                    });
                    if shutdown.load(Ordering::SeqCst) {
                        info!("ConnectionHandler: server shutdown, so closing connection.");
                        break;
                    }
                }
                Err(bincode::serde::DeserializeError::IoError(ref err))
                    if Self::timed_out(err.kind()) => {
                    if !shutdown.load(Ordering::SeqCst) {
                        info!("ConnectionHandler: read timed out ({:?}). Server not \
                               shutdown, so retrying read.",
                              err);
                        continue;
                    } else {
                        info!("ConnectionHandler: read timed out ({:?}). Server shutdown, so \
                               closing connection.",
                              err);
                        break;
                    }
                }
                Err(e) => {
                    warn!("ConnectionHandler: closing client connection due to {:?}",
                          e);
                    return Err(e.into());
                }
            }
        }
        Ok(())
    }

    fn timed_out(error_kind: io::ErrorKind) -> bool {
        match error_kind {
            io::ErrorKind::TimedOut | io::ErrorKind::WouldBlock => true,
            _ => false,
        }
    }

    fn write(rx: Receiver<Packet<<S as Serve>::Reply>>, stream: &mut BufWriter<TcpStream>) {
        loop {
            match rx.recv() {
                Err(e) => {
                    debug!("Write thread: returning due to {:?}", e);
                    return;
                }
                Ok(reply_packet) => {
                    if let Err(e) =
                           bincode::serde::serialize_into(stream,
                                                          &reply_packet,
                                                          bincode::SizeLimit::Infinite) {
                        warn!("Writer: failed to write reply to Client: {:?}",
                              e);
                    }
                    if let Err(e) = stream.flush() {
                        warn!("Writer: failed to flush reply to Client: {:?}",
                              e);
                    }
                }
            }
        }
    }
}

/// Provides methods for blocking until the server completes,
pub struct ServeHandle {
    tx: Sender<()>,
    join_handle: JoinHandle<()>,
    addr: SocketAddr,
}

impl ServeHandle {
    /// Block until the server completes
    pub fn wait(self) {
        self.join_handle.join().expect(pos!());
    }

    /// Returns the address the server is bound to
    pub fn local_addr(&self) -> &SocketAddr {
        &self.addr
    }

    /// Shutdown the server. Gracefully shuts down the serve thread but currently does not
    /// gracefully close open connections.
    pub fn shutdown(self) {
        info!("ServeHandle: attempting to shut down the server.");
        self.tx.send(()).expect(pos!());
        if let Ok(_) = TcpStream::connect(self.addr) {
            self.join_handle.join().expect(pos!());
        } else {
            warn!("ServeHandle: best effort shutdown of serve thread failed");
        }
    }
}

struct Server<'a, S: 'a> {
    server: &'a S,
    listener: TcpListener,
    read_timeout: Option<Duration>,
    die_rx: Receiver<()>,
    shutdown: &'a AtomicBool,
}

impl<'a, S: 'a> Server<'a, S>
    where S: Serve + 'static
{
    fn serve<'b>(self, scope: &Scope<'b>) where 'a: 'b {
        for conn in self.listener.incoming() {
            match self.die_rx.try_recv() {
                Ok(_) => {
                    info!("serve: shutdown received.");
                    return;
                }
                Err(TryRecvError::Disconnected) => {
                    info!("serve: sender disconnected.");
                    return;
                }
                _ => (),
            }
            let conn = match conn {
                Err(err) => {
                    error!("serve: failed to accept connection: {:?}", err);
                    return;
                }
                Ok(c) => c,
            };
            if let Err(err) = conn.set_read_timeout(self.read_timeout) {
                info!("serve: could not set read timeout: {:?}", err);
                return;
            }
            let mut handler = ConnectionHandler {
                read_stream: BufReader::new(conn.try_clone().unwrap()),
                write_stream: BufWriter::new(conn),
                server: self.server,
                shutdown: self.shutdown,
            };
            scope.recurse(move |scope| {
                scope.zoom(|scope| {
                    if let Err(err) = handler.handle_conn(scope) {
                        info!("ConnectionHandler: err in connection handling: {:?}", err);
                    }
                });
            });
        }
    }
}

impl<'a, S> Drop for Server<'a, S> {
    fn drop(&mut self) {
        debug!("Shutting down connection handlers.");
        self.shutdown.store(true, Ordering::SeqCst);
    }
}

/// Start
pub fn serve_async<A, S>(addr: A,
                         server: S,
                         read_timeout: Option<Duration>)
                         -> io::Result<ServeHandle>
    where A: ToSocketAddrs,
          S: 'static + Serve
{
    let listener = try!(TcpListener::bind(&addr));
    let addr = try!(listener.local_addr());
    info!("serve_async: spinning up server on {:?}", addr);
    let (die_tx, die_rx) = channel();
    let join_handle = thread::spawn(move || {
        let pool = Pool::new(100); // TODO(tjk): make this configurable, and expire idle threads
        let shutdown = AtomicBool::new(false);
        let server = Server {
            server: &server,
            listener: listener,
            read_timeout: read_timeout,
            die_rx: die_rx,
            shutdown: &shutdown,
        };
        pool.scoped(|scope| {
<<<<<<< HEAD
            server.serve(scope);
=======
            for conn in listener.incoming() {
                match die_rx.try_recv() {
                    Ok(_) => {
                        info!("serve_async: shutdown received. Waiting for open connections to \
                               return...");
                        shutdown.store(true, Ordering::SeqCst);
                        inflight_rpcs.wait_until_zero();
                        break;
                    }
                    Err(TryRecvError::Disconnected) => {
                        info!("serve_async: sender disconnected.");
                        break;
                    }
                    _ => (),
                }
                let conn = match conn {
                    Err(err) => {
                        error!("serve_async: failed to accept connection: {:?}", err);
                        return;
                    }
                    Ok(c) => c,
                };
                if let Err(err) = conn.set_read_timeout(read_timeout) {
                    info!("Server: could not set read timeout: {:?}", err);
                    return;
                }
                inflight_rpcs.increment();
                scope.execute(|| {
                    let mut handler = ConnectionHandler {
                        read_stream: BufReader::new(conn.try_clone().expect(pos!())),
                        write_stream: BufWriter::new(conn),
                        shutdown: &shutdown,
                        inflight_rpcs: &inflight_rpcs,
                        server: &server,
                        pool: &pool,
                    };
                    if let Err(err) = handler.handle_conn() {
                        info!("ConnectionHandler: err in connection handling: {:?}", err);
                    }
                });
            }
>>>>>>> 62a9fb63
        });
    });
    Ok(ServeHandle {
        tx: die_tx,
        join_handle: join_handle,
        addr: addr.clone(),
    })
}

/// A service provided by a server
pub trait Serve: Send + Sync {
    /// The type of request received by the server
    type Request: 'static + fmt::Debug + serde::ser::Serialize + serde::de::Deserialize + Send;
    /// The type of reply sent by the server
    type Reply  : 'static + fmt::Debug + serde::ser::Serialize + serde::de::Deserialize + Send;

    /// Return a reply for a given request
    fn serve(&self, request: Self::Request) -> Self::Reply;
}

impl<P, S> Serve for P
    where P: Send + Sync + ::std::ops::Deref<Target=S>,
          S: Serve
{
    type Request = S::Request;
    type Reply = S::Reply;

    fn serve(&self, request: S::Request) -> S::Reply {
        S::serve(self, request)
    }
}<|MERGE_RESOLUTION|>--- conflicted
+++ resolved
@@ -224,51 +224,7 @@
             shutdown: &shutdown,
         };
         pool.scoped(|scope| {
-<<<<<<< HEAD
             server.serve(scope);
-=======
-            for conn in listener.incoming() {
-                match die_rx.try_recv() {
-                    Ok(_) => {
-                        info!("serve_async: shutdown received. Waiting for open connections to \
-                               return...");
-                        shutdown.store(true, Ordering::SeqCst);
-                        inflight_rpcs.wait_until_zero();
-                        break;
-                    }
-                    Err(TryRecvError::Disconnected) => {
-                        info!("serve_async: sender disconnected.");
-                        break;
-                    }
-                    _ => (),
-                }
-                let conn = match conn {
-                    Err(err) => {
-                        error!("serve_async: failed to accept connection: {:?}", err);
-                        return;
-                    }
-                    Ok(c) => c,
-                };
-                if let Err(err) = conn.set_read_timeout(read_timeout) {
-                    info!("Server: could not set read timeout: {:?}", err);
-                    return;
-                }
-                inflight_rpcs.increment();
-                scope.execute(|| {
-                    let mut handler = ConnectionHandler {
-                        read_stream: BufReader::new(conn.try_clone().expect(pos!())),
-                        write_stream: BufWriter::new(conn),
-                        shutdown: &shutdown,
-                        inflight_rpcs: &inflight_rpcs,
-                        server: &server,
-                        pool: &pool,
-                    };
-                    if let Err(err) = handler.handle_conn() {
-                        info!("ConnectionHandler: err in connection handling: {:?}", err);
-                    }
-                });
-            }
->>>>>>> 62a9fb63
         });
     });
     Ok(ServeHandle {
