// Copyright 2016 Google Inc. All Rights Reserved.
//
// Licensed under the MIT License, <LICENSE or http://opensource.org/licenses/MIT>.
// This file may not be copied, modified, or distributed except according to those terms.

use serde;
use scoped_pool::{Pool, Scope};
use std::fmt;
use std::io::{self, BufReader, BufWriter};
use std::net::{SocketAddr, TcpListener, TcpStream, ToSocketAddrs};
use std::sync::mpsc::{Receiver, Sender, TryRecvError, channel};
use std::sync::atomic::{AtomicBool, Ordering};
use std::time::Duration;
use std::thread::{self, JoinHandle};
use super::{Deserialize, Error, Packet, Result, Serialize};

struct ConnectionHandler<'a, S>
    where S: Serve
{
    read_stream: BufReader<TcpStream>,
    write_stream: BufWriter<TcpStream>,
    server: S,
    shutdown: &'a AtomicBool,
}

impl<'a, S> ConnectionHandler<'a, S>
    where S: Serve
{
    fn handle_conn<'b>(&'b mut self, scope: &Scope<'b>) -> Result<()> {
        let ConnectionHandler {
            ref mut read_stream,
            ref mut write_stream,
            ref server,
            shutdown,
        } = *self;
        trace!("ConnectionHandler: serving client...");
        let (tx, rx) = channel();
        scope.execute(move || Self::write(rx, write_stream));
        loop {
            match read_stream.deserialize() {
                Ok(Packet { rpc_id, message, }) => {
                    let tx = tx.clone();
                    scope.execute(move || {
                        let reply = server.serve(message);
                        let reply_packet = Packet {
                            rpc_id: rpc_id,
                            message: reply
                        };
                        tx.send(reply_packet).expect(pos!());
                    });
                    if shutdown.load(Ordering::SeqCst) {
                        info!("ConnectionHandler: server shutdown, so closing connection.");
                        break;
                    }
                }
                Err(Error::Io(ref err)) if Self::timed_out(err.kind()) => {
                    if !shutdown.load(Ordering::SeqCst) {
                        info!("ConnectionHandler: read timed out ({:?}). Server not \
                               shutdown, so retrying read.",
                              err);
                        continue;
                    } else {
                        info!("ConnectionHandler: read timed out ({:?}). Server shutdown, so \
                               closing connection.",
                              err);
                        break;
                    }
                }
                Err(e) => {
                    warn!("ConnectionHandler: closing client connection due to {:?}",
                          e);
                    return Err(e.into());
                }
            }
        }
        Ok(())
    }

    fn timed_out(error_kind: io::ErrorKind) -> bool {
        match error_kind {
            io::ErrorKind::TimedOut | io::ErrorKind::WouldBlock => true,
            _ => false,
        }
    }

    fn write(rx: Receiver<Packet<<S as Serve>::Reply>>, stream: &mut BufWriter<TcpStream>) {
        loop {
            match rx.recv() {
                Err(e) => {
                    debug!("Write thread: returning due to {:?}", e);
                    return;
                }
                Ok(reply_packet) => {
                    if let Err(e) = stream.serialize(&reply_packet) {
                        warn!("Writer: failed to write reply to Client: {:?}", e);
                    }
                }
            }
        }
    }
}

/// Provides methods for blocking until the server completes,
pub struct ServeHandle {
    tx: Sender<()>,
    join_handle: JoinHandle<()>,
    addr: SocketAddr,
}

impl ServeHandle {
    /// Block until the server completes
    pub fn wait(self) {
        self.join_handle.join().expect(pos!());
    }

    /// Returns the address the server is bound to
    pub fn local_addr(&self) -> &SocketAddr {
        &self.addr
    }

    /// Shutdown the server. Gracefully shuts down the serve thread but currently does not
    /// gracefully close open connections.
    pub fn shutdown(self) {
        info!("ServeHandle: attempting to shut down the server.");
        self.tx.send(()).expect(pos!());
        if let Ok(_) = TcpStream::connect(self.addr) {
            self.join_handle.join().expect(pos!());
        } else {
            warn!("ServeHandle: best effort shutdown of serve thread failed");
        }
    }
}

struct Server<'a, S: 'a> {
    server: &'a S,
    listener: TcpListener,
    read_timeout: Option<Duration>,
    die_rx: Receiver<()>,
    shutdown: &'a AtomicBool,
}

impl<'a, S: 'a> Server<'a, S>
    where S: Serve + 'static
{
    fn serve<'b>(self, scope: &Scope<'b>) where 'a: 'b {
        for conn in self.listener.incoming() {
            match self.die_rx.try_recv() {
                Ok(_) => {
                    info!("serve: shutdown received.");
                    return;
                }
                Err(TryRecvError::Disconnected) => {
                    info!("serve: shutdown sender disconnected.");
                    return;
                }
                _ => (),
            }
            let conn = match conn {
                Err(err) => {
                    error!("serve: failed to accept connection: {:?}", err);
                    return;
                }
                Ok(c) => c,
            };
            if let Err(err) = conn.set_read_timeout(self.read_timeout) {
                info!("serve: could not set read timeout: {:?}", err);
                continue;
            }
            let read_conn = match conn.try_clone() {
                Err(err) => {
                    error!("serve: could not clone tcp stream; possibly out of file descriptors? \
                           Err: {:?}",
                           err);
                    continue;
                }
                Ok(conn) => conn,
            };
            let mut handler = ConnectionHandler {
<<<<<<< HEAD
                read_stream: BufReader::new(conn.try_clone().expect(pos!())),
=======
                read_stream: BufReader::new(read_conn),
>>>>>>> 42d876bf
                write_stream: BufWriter::new(conn),
                server: self.server,
                shutdown: self.shutdown,
            };
            scope.recurse(move |scope| {
                scope.zoom(|scope| {
                    if let Err(err) = handler.handle_conn(scope) {
                        info!("ConnectionHandler: err in connection handling: {:?}", err);
                    }
                });
            });
        }
    }
}

impl<'a, S> Drop for Server<'a, S> {
    fn drop(&mut self) {
        debug!("Shutting down connection handlers.");
        self.shutdown.store(true, Ordering::SeqCst);
    }
}

/// Start
pub fn serve_async<A, S>(addr: A,
                         server: S,
                         read_timeout: Option<Duration>)
                         -> io::Result<ServeHandle>
    where A: ToSocketAddrs,
          S: 'static + Serve
{
    let listener = try!(TcpListener::bind(&addr));
    let addr = try!(listener.local_addr());
    info!("serve_async: spinning up server on {:?}", addr);
    let (die_tx, die_rx) = channel();
    let join_handle = thread::spawn(move || {
        let pool = Pool::new(100); // TODO(tjk): make this configurable, and expire idle threads
        let shutdown = AtomicBool::new(false);
        let server = Server {
            server: &server,
            listener: listener,
            read_timeout: read_timeout,
            die_rx: die_rx,
            shutdown: &shutdown,
        };
        pool.scoped(|scope| {
            server.serve(scope);
        });
    });
    Ok(ServeHandle {
        tx: die_tx,
        join_handle: join_handle,
        addr: addr.clone(),
    })
}

/// A service provided by a server
pub trait Serve: Send + Sync {
    /// The type of request received by the server
    type Request: 'static + fmt::Debug + serde::ser::Serialize + serde::de::Deserialize + Send;
    /// The type of reply sent by the server
    type Reply  : 'static + fmt::Debug + serde::ser::Serialize + serde::de::Deserialize + Send;

    /// Return a reply for a given request
    fn serve(&self, request: Self::Request) -> Self::Reply;
}

impl<P, S> Serve for P
    where P: Send + Sync + ::std::ops::Deref<Target=S>,
          S: Serve
{
    type Request = S::Request;
    type Reply = S::Reply;

    fn serve(&self, request: S::Request) -> S::Reply {
        S::serve(self, request)
    }
}<|MERGE_RESOLUTION|>--- conflicted
+++ resolved
@@ -176,11 +176,7 @@
                 Ok(conn) => conn,
             };
             let mut handler = ConnectionHandler {
-<<<<<<< HEAD
-                read_stream: BufReader::new(conn.try_clone().expect(pos!())),
-=======
                 read_stream: BufReader::new(read_conn),
->>>>>>> 42d876bf
                 write_stream: BufWriter::new(conn),
                 server: self.server,
                 shutdown: self.shutdown,
